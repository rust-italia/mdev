--- conflicted
+++ resolved
@@ -5,9 +5,7 @@
 description = "mini-udev workalike"
 
 [dependencies]
-<<<<<<< HEAD
-#mdev-parser = "0.1"
-mdev-parser = { path = "../mdev-parser" }
+mdev-parser = "0.1"
 kobject-uevent = "0.1.0"
 anyhow = "1.0.53"
 structopt = "0.3.26"
@@ -19,21 +17,7 @@
 fork = "0.1.18"
 walkdir = "2.3.2"
 nix = "0.23.1"
-=======
-mdev-parser = "0.1"
-kobject-uevent = "0.1"
-anyhow = "1.0"
-structopt = "0.3"
-tracing = "0.1"
-tracing-subscriber = { version = "0.3", features = ["env-filter"] }
-netlink-sys = { version = "0.7", features = ["tokio_socket"] }
-futures-util = "0.3"
-tokio = { version = "1.12", features = ["macros", "rt-multi-thread", "sync"] }
-fork = "0.1"
-walkdir = "2"
-nix = "0.23"
->>>>>>> d524a061
 
 [patch.crates-io]
-#mdev-parser = { git = "https://github.com/rust-italia/mdev-parser" }
+mdev-parser = { git = "https://github.com/rust-italia/mdev-parser" }
 kobject-uevent = { git = "https://github.com/rust-italia/kobject-uevent" }